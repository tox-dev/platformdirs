--- conflicted
+++ resolved
@@ -6,8 +6,6 @@
 import pytest
 
 import platformdirs
-
-NEW_IN_PLATFORMDIRS = {"user_runtime_dir"}
 
 
 def test_has_backward_compatible_class() -> None:
@@ -50,15 +48,10 @@
     ],
 )
 def test_compatibility(params: Dict[str, Any], func: str) -> None:
-<<<<<<< HEAD
     # Only test functions that are part of appdirs
     if getattr(appdirs, func, None) is None:
-        return
+        pytest.skip(f"`{func}` does not exist in `appdirs`")
 
-=======
-    if func in NEW_IN_PLATFORMDIRS:
-        pytest.skip(f"`{func}` does not exist in `appdirs`")
->>>>>>> 9a4f85ac
     if sys.platform == "darwin":
         msg = {  # pragma: no cover
             "user_log_dir": "without appname produces NoneType error",
