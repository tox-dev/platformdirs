import sys
from typing import Any, Dict
from unittest.mock import MagicMock

import pytest
from _pytest.monkeypatch import MonkeyPatch
from pytest_mock import MockerFixture

from platformdirs.android import Android


@pytest.mark.parametrize(
    "params",
    [
        {},
        {"appname": "foo"},
        {"appname": "foo", "appauthor": "bar"},
        {"appname": "foo", "appauthor": "bar", "version": "v1.0"},
        {"appname": "foo", "appauthor": "bar", "version": "v1.0", "opinion": False},
    ],
    ids=[
        "no_args",
        "app_name",
        "app_name_with_app_author",
        "app_name_author_version",
        "app_name_author_version_false_opinion",
    ],
)
def test_android(mocker: MockerFixture, params: Dict[str, Any], func: str) -> None:
    mocker.patch("platformdirs.android._android_folder", return_value="/data/data/com.example", autospec=True)
    mocker.patch("platformdirs.android.os.path.join", lambda *args: "/".join(args))
    result = getattr(Android(**params), func)

    suffix_elements = []
    if "appname" in params:
        suffix_elements.append(params["appname"])
    if "version" in params:
        suffix_elements.append(params["version"])
    if suffix_elements:
        suffix_elements.insert(0, "")
    suffix = "/".join(suffix_elements)

    expected_map = {
        "user_data_dir": f"/data/data/com.example/files{suffix}",
        "site_data_dir": f"/data/data/com.example/files{suffix}",
        "user_config_dir": f"/data/data/com.example/shared_prefs{suffix}",
        "site_config_dir": f"/data/data/com.example/shared_prefs{suffix}",
        "user_cache_dir": f"/data/data/com.example/cache{suffix}",
        "user_state_dir": f"/data/data/com.example/files{suffix}",
        "user_log_dir": f"/data/data/com.example/cache{suffix}{'' if params.get('opinion', True) is False else '/log'}",
<<<<<<< HEAD
        "user_documents_dir": "/storage/emulated/0/Documents",
=======
        "user_runtime_dir": f"/data/data/com.example/cache{suffix}{'' if not params.get('opinion', True) else '/tmp'}",
>>>>>>> 9a4f85ac
    }
    expected = expected_map[func]

    assert result == expected


def test_android_folder_from_jnius(mocker: MockerFixture) -> None:
    from platformdirs import PlatformDirs
    from platformdirs.android import _android_folder  # noqa

    _android_folder.cache_clear()

    if PlatformDirs is Android:
        import jnius  # pragma: no cover

        autoclass = mocker.spy(jnius, "autoclass")  # pragma: no cover
    else:
        parent = MagicMock(return_value=MagicMock(getAbsolutePath=MagicMock(return_value="/A")))  # pragma: no cover
        Context = MagicMock(getFilesDir=MagicMock(return_value=MagicMock(getParentFile=parent)))  # pragma: no cover
        autoclass = MagicMock(return_value=Context)  # pragma: no cover
        mocker.patch.dict(sys.modules, {"jnius": MagicMock(autoclass=autoclass)})  # pragma: no cover

    result = _android_folder()
    assert result == "/A"
    assert autoclass.call_count == 1

    assert autoclass.call_args[0] == ("android.content.Context",)

    assert _android_folder() is result
    assert autoclass.call_count == 1


@pytest.mark.parametrize(
    "path",
    [
        "/data/user/1/a/files",
        "/data/data/a/files",
    ],
)
def test_android_folder_from_sys_path(mocker: MockerFixture, path: str, monkeypatch: MonkeyPatch) -> None:
    mocker.patch.dict(sys.modules, {"jnius": MagicMock(autoclass=MagicMock(side_effect=ModuleNotFoundError))})

    from platformdirs.android import _android_folder  # noqa

    _android_folder.cache_clear()
    monkeypatch.setattr(sys, "path", ["/A", "/B", path])

    result = _android_folder()
    assert result == path[: -len("/files")]


def test_android_folder_not_found(mocker: MockerFixture, monkeypatch: MonkeyPatch) -> None:
    mocker.patch.dict(sys.modules, {"jnius": MagicMock(autoclass=MagicMock(side_effect=ModuleNotFoundError))})

    from platformdirs.android import _android_folder  # noqa

    _android_folder.cache_clear()
    monkeypatch.setattr(sys, "path", [])
    with pytest.raises(OSError, match="Cannot find path to android app folder"):
        _android_folder()<|MERGE_RESOLUTION|>--- conflicted
+++ resolved
@@ -48,11 +48,8 @@
         "user_cache_dir": f"/data/data/com.example/cache{suffix}",
         "user_state_dir": f"/data/data/com.example/files{suffix}",
         "user_log_dir": f"/data/data/com.example/cache{suffix}{'' if params.get('opinion', True) is False else '/log'}",
-<<<<<<< HEAD
         "user_documents_dir": "/storage/emulated/0/Documents",
-=======
         "user_runtime_dir": f"/data/data/com.example/cache{suffix}{'' if not params.get('opinion', True) else '/tmp'}",
->>>>>>> 9a4f85ac
     }
     expected = expected_map[func]
 
