--- conflicted
+++ resolved
@@ -39,15 +39,6 @@
     hooks:
       - id: tox-ini-fmt
         args: [ "-p", "fix" ]
-<<<<<<< HEAD
-  - repo: https://github.com/tox-dev/pyproject-fmt
-    rev: "0.3.3"
-=======
-  - repo: https://github.com/asottile/setup-cfg-fmt
-    rev: v1.20.1
->>>>>>> 49da4e50
-    hooks:
-      - id: pyproject-fmt
   - repo: https://github.com/PyCQA/flake8
     rev: 4.0.1
     hooks:
