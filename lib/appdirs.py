--- conflicted
+++ resolved
@@ -68,17 +68,10 @@
         if appname:
             path = os.path.join(path, appname)
     else:
-<<<<<<< HEAD
-        path = os.path.join(
-            os.getenv('XDG_DATA_HOME', os.path.expanduser("~/.local/share")),
-            appname)
-    if version:
-=======
-        path = os.getenv('XDG_CONFIG_HOME', os.path.expanduser("~/.config"))
-        if appname:
-            path = os.path.join(path, appname.lower())
+        path = os.getenv('XDG_DATA_HOME', os.path.expanduser("~/.local/share"))
+        if appname:
+            path = os.path.join(path, appname)
     if appname and version:
->>>>>>> 81a6acde
         path = os.path.join(path, version)
     return path
 
@@ -110,16 +103,10 @@
     """
     if sys.platform.startswith("win"):
         if appauthor is None:
-<<<<<<< HEAD
             appauthor = appname
-        path = os.path.join(_get_win_folder("CSIDL_COMMON_APPDATA"),
-                            appauthor, appname)
-=======
-            raise AppDirsError("must specify 'appauthor' on Windows")
         path = os.path.normpath(_get_win_folder("CSIDL_COMMON_APPDATA"))
         if appname:
             path = os.path.join(path, appauthor, appname)
->>>>>>> 81a6acde
     elif sys.platform == 'darwin':
         path = os.path.expanduser('/Library/Application Support')
         if appname:
@@ -127,15 +114,10 @@
     else:
         # XDG default for $XDG_CONFIG_DIRS[0]. Perhaps should actually
         # *use* that envvar, if defined.
-<<<<<<< HEAD
-        path = "/etc/xdg/"+appname
-    if version:
-=======
         path = '/etc/xdg'
         if appname:
-            path = os.path.join(path, appname.lower())
+            path = os.path.join(path, appname)
     if appname and version:
->>>>>>> 81a6acde
         path = os.path.join(path, version)
     return path
 
@@ -174,36 +156,21 @@
     """
     if sys.platform.startswith("win"):
         if appauthor is None:
-<<<<<<< HEAD
             appauthor = appname
-        path = os.path.join(_get_win_folder("CSIDL_LOCAL_APPDATA"),
-                            appauthor, appname)
-        if opinion:
-            path = os.path.join(path, "Cache")
-=======
-            raise AppDirsError("must specify 'appauthor' on Windows")
         path = os.path.normpath(_get_win_folder("CSIDL_LOCAL_APPDATA"))
         if appname:
             path = os.path.join(path, appauthor, appname)
             if opinion:
                 path = os.path.join(path, "Cache")
->>>>>>> 81a6acde
     elif sys.platform == 'darwin':
         path = os.path.expanduser('~/Library/Caches')
         if appname:
             path = os.path.join(path, appname)
     else:
-<<<<<<< HEAD
-        path = os.path.join(
-            os.getenv('XDG_CACHE_HOME', os.path.expanduser('~/.cache')),
-            appname)
-    if version:
-=======
         path = os.getenv('XDG_CACHE_HOME', os.path.expanduser('~/.cache'))
         if appname:
-            path = os.path.join(path, appname.lower())
+            path = os.path.join(path, appname)
     if appname and version:
->>>>>>> 81a6acde
         path = os.path.join(path, version)
     return path
 
