--- conflicted
+++ resolved
@@ -57,7 +57,6 @@
         return path
 
     @property
-<<<<<<< HEAD
     def user_documents_dir(self) -> str:
         """
         :return: documents directory tied to the user e.g. ``/storage/emulated/0/Documents``
@@ -74,7 +73,8 @@
             documents_dir = "/storage/emulated/0/Documents"
 
         return documents_dir
-=======
+
+    @property
     def user_runtime_dir(self) -> str:
         """
         :return: runtime directory tied to the user, same as `user_cache_dir` if not opinionated else ``tmp`` in it,
@@ -84,7 +84,6 @@
         if self.opinion:
             path = os.path.join(path, "tmp")
         return path
->>>>>>> 9a4f85ac
 
 
 @lru_cache(maxsize=1)
