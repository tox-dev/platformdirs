--- conflicted
+++ resolved
@@ -6,11 +6,8 @@
     "user_cache_dir",
     "user_state_dir",
     "user_log_dir",
-<<<<<<< HEAD
     "user_documents_dir",
-=======
     "user_runtime_dir",
->>>>>>> 9a4f85ac
     "site_data_dir",
     "site_config_dir",
 )
